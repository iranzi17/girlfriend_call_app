--- conflicted
+++ resolved
@@ -21,23 +21,6 @@
 
 // Background call
 @pragma('vm:entry-point')
-<<<<<<< HEAD
-Future<void> _triggerCall(int id, Map<String, dynamic>? params) async {
-  final phoneNumber = params?['phoneNumber'] as String?;
-
-  if (phoneNumber == null || phoneNumber.isEmpty) {
-    debugPrint('⚠️ Alarm $id triggered without a phone number');
-=======
-Future<void> _triggerCall(dynamic params) async {
-  if (params is! Map) {
-    debugPrint('⚠️ Invalid parameters received for scheduled call: $params');
-    return;
-  }
-
-  final phoneNumber = (params as Map)['phoneNumber'] as String?;
-  if (phoneNumber == null || phoneNumber.isEmpty) {
-    debugPrint('⚠️ No phone number provided for scheduled call.');
->>>>>>> 211ee22a
     return;
   }
 
